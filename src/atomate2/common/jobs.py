"""Module defining common jobs."""

<<<<<<< HEAD
from jobflow import Response, job
=======
from __future__ import annotations

from jobflow import job
>>>>>>> 0fe95429
from pymatgen.core import Structure
from pymatgen.symmetry.analyzer import SpacegroupAnalyzer

from atomate2 import SETTINGS

__all__ = ["structure_to_primitive", "structure_to_conventional"]


@job
def structure_to_primitive(structure: Structure, symprec: float = SETTINGS.SYMPREC):
    """
    Job that creates a standard primitive structure.

    Parameters
    ----------
    structure: Structure object
        input structure that will be transformed
    symprec: float
        precision to determine symmetry

    Returns
    -------
    .Structure

    """
    sga = SpacegroupAnalyzer(structure, symprec=symprec)
    return sga.get_primitive_standard_structure()


@job
def structure_to_conventional(structure: Structure, symprec: float = SETTINGS.SYMPREC):
    """
    Job hat creates a standard conventional structure.

    Parameters
    ----------
    structure: Structure object
        input structure that will be transformed
    symprec: float
        precision to determine symmetry

    Returns
    -------
    .Structure

    """
    sga = SpacegroupAnalyzer(structure, symprec=symprec)
<<<<<<< HEAD
    return sga.get_primitive_standard_structure()


@job
def retrieve_structure_from_materials_project(
    material_id_or_task_id: str,
    use_task_id: bool = False,
    reset_magnetic_moments: bool = False,
) -> Response:
    """
    Retrieve a Structure from Materials Project. This job is
    useful for constructing a Flow that always will retrieve
    the most up-to-date data at the time the Flow runs.

    The retrieved Structure will change between subsequent
    Materials Project database releases as old calculation tasks
    are removed and new, better, calculation tasks (e.g. with
    more accurate lattice parameters) are added.

    Using this job requires that the system where the job
    runs has a connection to the outside internet. It also
    requires the Materials Project API key to be set appropriately
    via an environment variable or otherwise. Consult the
    Materials Project API documentation for more information.

    Parameters
    ----------
    material_id_or_task_id : str
        The material_id or the task_id for the data record
        being retrieved.
    use_task_id : bool
        If true, will request the Structure from the specific
        calculation task in Materials Project. Structures
        retrieved in this way should not change even between
        new Materials Project database releases.
    reset_magnetic_moments : bool
        If true, will remove any magnetic moment information
        or magnetic ordering on the Structure. Typically,
        this will mean that the Structure will then be
        initialized as ferromagnetic by any child jobs.

    Returns
    -------
    .Response
        A Response with the Structure object as the output,
        and also the database version and specific task_id
        corresponding to that Structure object also stored
    """

    # inline import to avoid required dependency
    try:
        from mp_api.client import MPRester
    except ImportError:
        raise ImportError(
            "This job requires the Materials Project API client "
            "to be installed, via `pip install mp-api` or similar."
        )

    with MPRester() as mpr:

        if use_task_id:
            doc = mpr.tasks.get_data_by_id(material_id_or_task_id, fields=["structure"])
            task_id = material_id_or_task_id
        else:
            doc = mpr.materials.get_data_by_id(
                material_id_or_task_id, fields=["structure", "origins"]
            )
            origins = {prop.name: prop for prop in doc.origins}
            task_id = str(origins["structure"].task_id)

        database_version = mpr.get_database_version()

    structure = doc.structure

    if reset_magnetic_moments:
        # Materials Project stores magnetic moments via the `magmom` site property
        # and we can safely assume that here. In general, since magnetic order
        # can be represented in multiple ways such as Species.spin, the
        # following method would be better:
        # CollinearMagneticStructureAnalyzer.get_nonmagnetic_structure()
        if "magmom" in structure.site_properties:
            structure.remove_site_property("magmom")

    return Response(
        output=structure,
        stored_data={"task_id": task_id, "database_version": database_version},
    )
=======
    return sga.get_conventional_standard_structure()
>>>>>>> 0fe95429
<|MERGE_RESOLUTION|>--- conflicted
+++ resolved
@@ -1,12 +1,8 @@
 """Module defining common jobs."""
 
-<<<<<<< HEAD
-from jobflow import Response, job
-=======
 from __future__ import annotations
 
-from jobflow import job
->>>>>>> 0fe95429
+from jobflow import Response, job
 from pymatgen.core import Structure
 from pymatgen.symmetry.analyzer import SpacegroupAnalyzer
 
@@ -35,7 +31,6 @@
     sga = SpacegroupAnalyzer(structure, symprec=symprec)
     return sga.get_primitive_standard_structure()
 
-
 @job
 def structure_to_conventional(structure: Structure, symprec: float = SETTINGS.SYMPREC):
     """
@@ -54,9 +49,7 @@
 
     """
     sga = SpacegroupAnalyzer(structure, symprec=symprec)
-<<<<<<< HEAD
-    return sga.get_primitive_standard_structure()
-
+    return sga.get_conventional_standard_structure()
 
 @job
 def retrieve_structure_from_materials_project(
@@ -141,7 +134,4 @@
     return Response(
         output=structure,
         stored_data={"task_id": task_id, "database_version": database_version},
-    )
-=======
-    return sga.get_conventional_standard_structure()
->>>>>>> 0fe95429
+    )