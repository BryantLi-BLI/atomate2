--- conflicted
+++ resolved
@@ -338,9 +338,9 @@
 
             self.results[jobtype]["EOS"] = {}
             if ierr not in (1, 2, 3, 4):
-                self.results[jobtype]["EOS"]["exception"] = (
-                    "Optimal EOS parameters not found."
-                )
+                self.results[jobtype]["EOS"][
+                    "exception"
+                ] = "Optimal EOS parameters not found."
             else:
                 for i, key in enumerate(["b0", "b1", "v0"]):
                     self.results[jobtype]["EOS"][key] = eos_params[i]
@@ -360,7 +360,6 @@
         structure, in anticipation of performing an EOS fit.
         Deformations should be of the form of a 3x3 matrix, e.g.,::
 
-<<<<<<< HEAD
         [[1.2, 0., 0.], [0., 1.2, 0.], [0., 0., 1.2]]
 
         or::
@@ -396,8 +395,6 @@
         A list of deformations to apply **independently** to the input
         structure, in anticipation of performing an EOS fit.
         Deformations should be of the form of a 3x3 matrix, e.g.,
-=======
->>>>>>> c5b45b74
         [[1.2, 0., 0.], [0., 1.2, 0.], [0., 0., 1.2]]
 
         or::
@@ -433,9 +430,9 @@
             )
             self.results[jobtype]["EOS"] = {}
             if ierr not in (1, 2, 3, 4):
-                self.results[jobtype]["EOS"]["exception"] = (
-                    "Optimal EOS parameters not found."
-                )
+                self.results[jobtype]["EOS"][
+                    "exception"
+                ] = "Optimal EOS parameters not found."
             else:
                 for i, key in enumerate(["b0", "b1", "v0"]):
                     self.results[jobtype]["EOS"][key] = eos_params[i]
