"""Tools for remote file IO using paramiko."""


from __future__ import annotations

import shutil
import stat
import warnings
from functools import wraps
from glob import glob
from gzip import GzipFile
from pathlib import Path
from typing import Any, Callable

import paramiko
from monty.io import zopen
from paramiko import SFTPClient, SSHClient

__all__ = ["FileClient", "auto_fileclient"]


class FileClient:
    """
    Tool for performing operations on files.

    The client is agnostic of whether file operations are happening locally or via SSH.
    All operations have a ``host`` parameter that specifies which remote host the
    operation should be performed on.

    .. Note::
        To use abbreviated host names without user information, the FileClient requires
        the appropriate configuration to be defined in the ssh config file.

    Parameters
    ----------
    key_filename : str or Path
        Path to private key file (for remote connections only).
    config_filename : str or Path
        Path to OpenSSH config file defining host connection settings.
    """

    def __init__(
        self,
        key_filename: str | Path = "~/.ssh/id_rsa",
        config_filename: str | Path = "~/.ssh/config",
    ):
        self.key_filename = key_filename
        self.config_filename = config_filename

        self.connections: dict[str, dict[str, Any]] = {}

    def connect(self, host: str):
        """
        Connect to a remote host.

        Parameters
        ----------
        host : str
            A remote host filesystem. Supports using hosts defined in the ssh
            config file. The host can be specified as either "username@remote_host" or
            just "remote_host" in which case the username will be inferred from the
            current user.
        """
        if host in self.connections:
            return

        if "@" in host:
            username, hostname = host.split("@", 1)
        else:
            username = None  # paramiko sets default username
            hostname = host

        ssh = get_ssh_connection(
            username, hostname, self.key_filename, self.config_filename
        )
        self.connections[host] = {"ssh": ssh, "sftp": ssh.open_sftp()}

    def get_ssh(self, host: str) -> SSHClient:
        """
        Get an SSH connection to a host.

        Parameters
        ----------
        host : str
            A remote host filesystem. Supports using hosts defined in the ssh
            config file. The host can be specified as either "username@remote_host" or
            just "remote_host" in which case the username will be inferred from the
            current user.

        Returns
        -------
        .SSHClient
            An ssh client to the host.
        """
        if host not in self.connections:
            self.connect(host)
        return self.connections[host]["ssh"]

    def get_sftp(self, host: str) -> SFTPClient:
        """
        Get an SFTP connection to a host.

        Parameters
        ----------
        host : str
            A remote host filesystem. Supports using hosts defined in the ssh
            config file. The host can be specified as either "username@remote_host" or
            just "remote_host" in which case the username will be inferred from the
            current user.

        Returns
        -------
        .SFTPClient
            An sftp client to the host.
        """
        if host not in self.connections:
            self.connect(host)
        return self.connections[host]["sftp"]

    def exists(self, path: str | Path, host: str | None = None) -> bool:
        """
        Check whether a file exists.

        Parameters
        ----------
        path : str or Path
            A path to check existence of.
        host : str or None
            A remote file system host on which to perform file operations.

        Returns
        -------
        bool
            Whether the file exists.
        """
        if host is None:
            return Path(path).exists()
        else:
            path = str(self.abspath(path, host=host))
            try:
                self.get_sftp(host).stat(path)
                return True
            except FileNotFoundError:
                return False

    def is_file(self, path: str | Path, host: str | None = None) -> bool:
        """
        Whether a path is a file.

        Parameters
        ----------
        path : str or Path
            A path.
        host : str or None
            A remote file system host on which to perform file operations.

        Returns
        -------
        bool
            Whether the path is a file.
        """
        if host is None:
            return Path(path).is_file()
        else:
            path = str(self.abspath(path, host=host))
            try:
                return stat.S_ISREG(self.get_sftp(host).lstat(path).st_mode)
            except FileNotFoundError:
                return False

    def is_dir(self, path: str | Path, host: str | None = None) -> bool:
        """
        Whether a path is a directory.

        Parameters
        ----------
        path : str or Path
            A path.
        host : str or None
            A remote file system host on which to perform file operations.

        Returns
        -------
        bool
            Whether the path is a directory.
        """
        if host is None:
            return Path(path).is_dir()
        else:
            path = str(self.abspath(path, host=host))
            try:
                return stat.S_ISDIR(self.get_sftp(host).lstat(path).st_mode)
            except FileNotFoundError:
                return False

    def listdir(self, path: str | Path, host: str | None = None) -> list[Path]:
        """
        Get the directory listing.

        Parameters
        ----------
        path : str or Path
            Full path to the directory.
        host : str or None
            A remote file system host on which to perform file operations.

        Returns
        -------
        list of Path
            List of filenames and directories.
        """
        if host is None:
            path = self.abspath(path, host=host)
            return [p.relative_to(path) for p in Path(path).iterdir()]

        else:
            path = str(self.abspath(path, host=host))
            return [Path(p) for p in self.get_sftp(host).listdir(path)]

    def copy(
        self,
        src_filename: str | Path,
        dest_filename: str | Path,
        src_host: str | None = None,
        dest_host: str | None = None,
    ):
        """
        Copy a file from source to destination.

        Parameters
        ----------
        src_filename : str or Path
            Full path to source file.
        dest_filename : str or Path
            Full path to destination file.
        src_host : str or None
            A remote file system host for the source file.
        dest_host : str or None
            A remote file system host for the destination file.
        """
        src_filename = self.abspath(src_filename, host=src_host)
        dest_filename = self.abspath(dest_filename, host=dest_host)

        if src_host is None and dest_host is None:
            # copying on local machine
            shutil.copy2(src_filename, dest_filename)
        elif src_host is not None and dest_host is None:
            # copying from remote to local
            self.get_sftp(src_host).get(str(src_filename), str(dest_filename))
        elif src_host is None and dest_host is not None:
            # copying from local to remote
            self.get_sftp(dest_host).put(str(src_filename), str(dest_filename))
        elif src_host == dest_host:
            # copying between the same remote machine.
            ssh = self.get_ssh(src_host)
            _, _, stderr = ssh.exec_command(f"cp {src_filename} {dest_filename}")
            if len(stderr.readlines()) > 0:
                warnings.warn(f"Copy command gave error: {stderr}")
        else:
            # copying between two remote hosts; this is a pain and it is unlikely anyone
            # will want to do it.
            raise ValueError(
                "Copying between two different remote hosts is not supported."
            )

    def remove(self, path: str | Path, host: str | None = None):
        """
        Remove a file (does not work on directories).

        Parameters
        ----------
        path : str or Path
            Path to a file.
        host : str or None
            A remote file system host on which to perform file operations.
        """
        if host is None:
            Path(path).unlink()
        else:
            path = str(self.abspath(host, host=host))
            self.get_sftp(host).unlink(path)

    def rename(
        self,
        old_path: str | Path,
        new_path: str | Path,
        host: str | None = None,
    ):
        """
        Rename (move) a file.

        Parameters
        ----------
        old_path : str or Path
            Path to an existing file.
        new_path : str or Path
            Requested path to new file.
        host : str or None
            A remote file system host on which to perform file operations.
        """
        if host is None:
            Path(old_path).rename(new_path)
        else:
            old_path = str(self.abspath(old_path, host=host))
            new_path = str(self.abspath(new_path, host=host))
            self.get_sftp(host).rename(old_path, new_path)

    def abspath(self, path: str | Path, host: str | None = None) -> Path:
        """
        Get the absolute path.

        Parameters
        ----------
        path : str or Path
            A path to a file or directory.
        host : str or None
            A remote file system host on which to perform file operations.

        Returns
        -------
        Path
            The absolute file path.
        """
        if host is None:
            return Path(path).absolute()
        else:
            ssh = self.get_ssh(host)
            _, stdout, _ = ssh.exec_command(f"readlink -f {path}")
            return Path([o.split("\n")[0] for o in stdout][0])

    def glob(self, path: str | Path, host: str | None = None) -> list[Path]:
        """
        Glob files and folders.

        Parameters
        ----------
        path : str or Path
            A path to glob.
        host : str or None
            A remote file system host on which to perform file operations.

        Returns
        -------
        list[Path]
            A list of globs files and directories.
        """
        if host is None:
            files = glob(str(path))
        else:
            ssh = self.get_ssh(host)
            _, stdout, _ = ssh.exec_command(f"readlink -f {path}")
            files = [o.split("\n")[0] for o in stdout]

        return [Path(f) for f in files]

    def gzip(
        self,
        path: str | Path,
        host: str | None = None,
        compresslevel: int = 6,
        force: bool = False,
    ):
        """
        Gzip a file.

        Parameters
        ----------
        path : str or Path
            Path to a file to gzip.
        host : str or None
            A remote file system host on which to perform file operations.
        compresslevel : bool
            Level of compression, 1-9. 9 is default for GzipFile, 6 is default for gzip.
        force : bool
            Overwrite gzipped file if it already exists.
        """
        path = self.abspath(path, host=host)
<<<<<<< HEAD
        path_gz = path.parent / (f"{path.name}.gz")
=======
        path_gz = path.parent / f"{path.name}.gz"
>>>>>>> f4fee2e3

        if str(path).lower().endswith("gz"):
            warnings.warn(f"{path} is already gzipped, skipping...")
            return None

        if self.is_dir(path, host=host):
            warnings.warn(f"{path} is a directory, skipping...")
            return None

        if self.exists(path_gz, host=host) and not force:
            raise FileExistsError(f"{path_gz} file already exists.")

        if host is None:
            with open(path, "rb") as f_in, GzipFile(
                path_gz, "wb", compresslevel=compresslevel
            ) as f_out:
                shutil.copyfileobj(f_in, f_out)
            shutil.copystat(path, path_gz)
            path.unlink()
        else:
            ssh = self.get_ssh(host)
            _, stdout, _ = ssh.exec_command(f"gzip -f {str(path)}")

    def gunzip(
        self,
        path: str | Path,
        host: str | None = None,
        force: bool = False,
    ):
        """
        Ungzip a file.

        Parameters
        ----------
        path : str or Path
            Path to a file to gzip.
        host : str or None
            A remote file system host on which to perform file operations.
        force : bool
            Overwrite non-gzipped file if it already exists.
        """
        path = self.abspath(path, host=host)
        path_nongz = path.with_suffix("")

        if not str(path).lower().endswith("gz"):
            warnings.warn(f"{path} is not gzipped, skipping...")
            return None

        if self.exists(path_nongz, host=host) and not force:
            raise FileExistsError(f"{path_nongz} file already exists")

        if host is None:
            with open(path_nongz, "wb") as f_out, zopen(path, "rb") as f_in:
                f_out.writelines(f_in)
            path.unlink()
        else:
            ssh = self.get_ssh(host)
            _, stdout, _ = ssh.exec_command(f"gunzip -f {str(path)}")

    def close(self):
        """Close all connections."""
        for connection in self.connections.values():
            connection["ssh"].close()
            connection["sftp"].close()
        self.connections = {}

    def __enter__(self):
        """Support for "with" context."""
        return self

    def __exit__(self, exc_type, exc_val, exc_tb):
        """Support for "with" context."""
        self.close()


def get_ssh_connection(
    username: str | None,
    hostname: str,
    key_filename: str | Path,
    config_filename: str | Path | None = None,
) -> SSHClient:
    """
    Connect to a remote host via paramiko.

    If the host key is not present it will be added automatically.

    Parameters
    ----------
    username : str or None
        The username. If ``None``, the current logged in username will be used.
    hostname : str
        The host name. Supports host aliases defined in the ssh config file.
    key_filename : str or Path
        Path to private key file.
    config_filename : str or Path or None
        Path to OpenSSH config file.

    Returns
    -------
    .SSHClient
        An ssh connection to the host.
    """
    key_filename = Path(key_filename).expanduser()
    if not key_filename.exists():
        raise ValueError(f"Cannot locate private key file: {key_filename}")

    config: dict[str, Any] = {"hostname": hostname, "username": username}
    config_filename = Path(config_filename).expanduser()
    if Path(config_filename).exists():
        # try reading ssh config file
        ssh_config = paramiko.SSHConfig().from_path(str(config_filename))

        host_config = ssh_config.lookup(hostname)
        for k in ("hostname", "user", "port"):
            if k in host_config:
                config[k.replace("user", "username")] = host_config[k]

        if "proxycommand" in host_config:
            config["sock"] = paramiko.ProxyCommand(host_config["proxycommand"])

    client = paramiko.SSHClient()
    client.set_missing_host_key_policy(paramiko.AutoAddPolicy())
    client.connect(**config)
    return client


def auto_fileclient(method: Callable | None = None):
    """
    Automatically pass a FileClient to the function if not already present in kwargs.

    This decorator should only be applied to functions with a ``file_client`` keyword
    argument. If a custom file client is not supplied when the function is called, it
    will automatically create a new FileClient, add it to the function arguments and
    close the file client connects at the end of the function.

    Parameters
    ----------
    method : callable or None
        A function to wrap. This should not be specified directly and is implied
        by the decorator.
    """

    def decorator(func):
        @wraps(func)
        def gen_fileclient(*args, **kwargs):
            file_client = kwargs.get("file_client", None)
            if file_client is None:
                with FileClient() as file_client:
                    kwargs["file_client"] = file_client
                    return func(*args, **kwargs)
            else:
                return func(*args, **kwargs)

        return gen_fileclient

    # See if we're being called as @auto_fileclient or @auto_fileclient().
    if method is None:
        # We're called with parens.
        return decorator

    # We're called as @auto_fileclient without parens.
    return decorator(method)<|MERGE_RESOLUTION|>--- conflicted
+++ resolved
@@ -375,11 +375,7 @@
             Overwrite gzipped file if it already exists.
         """
         path = self.abspath(path, host=host)
-<<<<<<< HEAD
-        path_gz = path.parent / (f"{path.name}.gz")
-=======
         path_gz = path.parent / f"{path.name}.gz"
->>>>>>> f4fee2e3
 
         if str(path).lower().endswith("gz"):
             warnings.warn(f"{path} is already gzipped, skipping...")
