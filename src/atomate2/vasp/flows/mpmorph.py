"""Define VASP implementations of MPMorph flows.

For information about the current flows, contact:
- Bryant Li (@BryantLi-BLI)
- Aaron Kaplan (@esoteric-ephemera)
- Max Gallant (@mcgalcode)
"""

from __future__ import annotations

import math
from dataclasses import dataclass, field
from typing import TYPE_CHECKING, Literal

from jobflow import Response

from atomate2.common.flows.mpmorph import (
    EquilibriumVolumeMaker,
    FastQuenchMaker,
    MPMorphMDMaker,
    SlowQuenchMaker,
)
from atomate2.vasp.flows.md import MultiMDMaker
from atomate2.vasp.flows.mp import MPGGADoubleRelaxStaticMaker
from atomate2.vasp.jobs.base import BaseVaspMaker
from atomate2.vasp.jobs.mp import (
    MPMetaGGARelaxMaker,
    MPMetaGGAStaticMaker,
    MPPreRelaxMaker,
)
from atomate2.vasp.jobs.mpmorph import (
    BaseMPMorphMDMaker,
    FastQuenchVaspMaker,
    SlowQuenchVaspMaker,
)
from atomate2.vasp.powerups import update_user_incar_settings

if TYPE_CHECKING:
    from pathlib import Path
<<<<<<< HEAD
=======
    from typing import Any
    from typing_extensions import Self
>>>>>>> cb0b4aa4

    from jobflow import Flow, Maker
    from pymatgen.core import Structure

    from atomate2.vasp.jobs.md import MDMaker


@dataclass
<<<<<<< HEAD
class MPMorphVaspMDMaker(MPMorphMDMaker):
=======
class VaspMPMorphMDMaker(MPMorphMDMaker):
>>>>>>> cb0b4aa4
    """Base MPMorph flow for amorphous solid equilibration using VASP.

    This flow uses NVT molecular dynamics to:
    (1 - optional) Determine the equilibrium volume of an amorphous
        structure via EOS fit.
    (2 - optional) Quench the equilibrium volume structure from a higher
        temperature down to a lower desired "production" temperature.
    (3) Run a production, longer-time MD run in NVT.
        The production run can be broken up into smaller steps to
        ensure the simulation does not hit wall time limits.

    Check atomate2.common.flows.mpmorph for MPMorphMDMaker

    Parameters
    ----------
    name : str
        Name of the flows produced by this maker.
    convergence_md_maker : EquilibrateVolumeMaker
        MDMaker to generate the equilibrium volumer searcher;
        inherits from EquilibriumVolumeMaker and MDMaker (VASP)
    quench_maker :  SlowQuenchMaker or FastQuenchMaker or None
        SlowQuenchMaker - MDMaker that quenches structure from high to low temperature
        FastQuenchMaker - DoubleRelaxMaker + Static that "quenches" structure at 0K
    production_md_maker : BaseMPMorphMDMaker
        MDMaker to generate the production run(s);
        inherits from MDMaker (VASP) or MultiMDMaker
    """

    name: str = "MP Morph VASP MD Maker"
    convergence_md_maker: EquilibriumVolumeMaker = field(
        default_factory=lambda: EquilibriumVolumeMaker(md_maker=BaseMPMorphMDMaker())
    )
    production_md_maker: MDMaker | MultiMDMaker = field(
        default_factory=BaseMPMorphMDMaker
    )

    @classmethod
    def from_temperature_and_nsteps(
        cls,
        temperature: float,
<<<<<<< HEAD
        n_steps_convergence: int,
        n_steps_production: int,
        end_temp: float | None = None,
    ) -> MPMorphVaspMDMaker:
        """Create a new instance of this class with a new temperature and number of steps.
        Recommended for user friendly experience of using MPMorphMDMaker.

        Parameters
        ----------
        temperature : float
            Temperature of the equilibrium volume search and production run in Kelvin.
        n_steps_convergence : int
            Number of steps for the convergence fitting for the volume.
        n_steps_production : int
            Number of steps for the production run(s).
        end_temp : float | None
            End temperature of the equilibrium volume search and production run in Kelvin.
            Use only for lowering temperarture for convergence AND production run. Default None.
        """
        if end_temp is None:
            end_temp = temperature

        base_md_maker = update_user_incar_settings(
            flow=BaseMPMorphMDMaker(name="Convergence MPMorph VASP MD Maker"),
=======
        n_steps_convergence : int = 5000,
        n_steps_production : int = 10000,
        end_temp : float | None = None,
        md_maker : Maker = BaseMPMorphMDMaker,
        n_steps_per_production_run : int | None = None
    ) -> Self:
        """
        Create VASP MPMorph flow from a temperature and number of steps.
        
        Parameters
        -----------
        temperature : float
            The (starting) temperature
        n_steps_convergence : int = 5000
            The number of steps used in MD runs for equilibrating structures.
        n_steps_production : int = 10000
            The number of steps used in MD production runs.
        end_temp : float or None
            If a float, the temperature to ramp down to in the production run.
            If None (default), set to `temperature`.
        base_md_maker : Maker
            The Maker used to start MD runs.
        n_steps_per_production_run : int or None (default)
            If an int, the number of steps to use per production run,
            using MultiMDMaker to orchestrate chained production runs.
        """

        end_temp = end_temp or temperature

        conv_md_maker = update_user_incar_settings(
            flow=md_maker,
>>>>>>> cb0b4aa4
            incar_updates={
                "TEBEG": temperature,
                "TEEND": temperature,
                "NSW": n_steps_convergence,
            },
        )
        conv_md_maker.name="Convergence MPMorph VASP MD Maker"

        convergence_md_maker = EquilibriumVolumeMaker(
            name="MP Morph VASP Equilibrium Volume Maker", md_maker=conv_md_maker
        )

        if n_steps_per_production_run is None:
            n_steps_per_production_run = n_steps_production
            n_production_runs = 1
        else:
            n_production_runs = math.ceil(n_steps_production/n_steps_production)
        
        production_md_maker = update_user_incar_settings(
            flow=md_maker,
            incar_updates={
                "TEBEG": temperature,
                "TEEND": end_temp,
<<<<<<< HEAD
                "NSW": n_steps_production,
            },
        )

        return cls(
            name="MP Morph VASP MD Maker",
            convergence_md_maker=updated_convergence_md_maker,
            production_md_maker=updated_production_md_maker,
        )


@dataclass
class MPMorphSlowQuenchVaspMDMaker(MPMorphVaspMDMaker):
    """VASP MPMorph flow plus slow quench.

    Calculates the equilibrium volume of a structure at a given temperature.
    A convergence fitting for the volume and finally a production run
    at a given temperature.

    Check atomate2.common.flows.mpmorph for MPMorphMDMaker

    Parameters
    ----------
    name : str
        Name of the flows produced by this maker.
    convergence_md_maker : EquilibrateVolumeMaker
        MDMaker to generate the equilibrium volumer searcher;
        inherits from EquilibriumVolumeMaker and MDMaker (VASP)
    production_md_maker : BaseMPMorphMDMaker
        MDMaker to generate the production run(s); inherits from MDMaker
        (VASP) or MultiMDMaker.
    quench_maker :  SlowQuenchVaspMaker
        SlowQuenchVaspMaker - MDMaker that quenches structure from high
        to low temperature in piece-wise ('stepwise') AIMD runs.
        Check atomate2.vasp.jobs.mpmorph for SlowQuenchVaspMaker.
    """

    name: str = "MP Morph VASP MD Maker Slow Quench"
    convergence_md_maker: EquilibriumVolumeMaker = field(
        default_factory=lambda: EquilibriumVolumeMaker(md_maker=BaseMPMorphMDMaker())
    )
    production_md_maker: MDMaker = field(default_factory=BaseMPMorphMDMaker)
    quench_maker: SlowQuenchVaspMaker = field(
        default_factory=lambda: SlowQuenchVaspMaker(
            BaseMPMorphMDMaker(name="Slow Quench VASP Maker"),
            quench_n_steps=1000,
            quench_temperature_step=500,
            quench_end_temperature=500,
            quench_start_temperature=3000,
            descent_method="stepwise",
        )
    )


@dataclass
class MPMorphFastQuenchVaspMDMaker(MPMorphVaspMDMaker):
    """
    VASP MPMorph flow including multiple production runs and slow quench.

    Calculates the equilibrium volume of a structure at a given temperature.
    A convergence fitting for the volume and finally a production run at a
    given temperature. Runs a "Fast Quench" at 0K using a double relaxation
    plus static.

    Check atomate2.common.flows.mpmorph for MPMorphMDMaker

    Parameters
    ----------
    name : str
        Name of the flows produced by this maker.
    convergence_md_maker : EquilibrateVolumeMaker
        MDMaker to generate the equilibrium volumer searcher;
        inherits from EquilibriumVolumeMaker and MDMaker (VASP)
    production_md_maker : BaseMPMorphMDMaker
        MDMaker to generate the production run(s); inherits from
        MDMaker (VASP) or MultiMDMaker.
    quench_maker :  FastQuenchVaspMaker
        FastQuenchVaspMaker - MDMaker that quenches structure from
        high temperature to 0K.
        Check atomate2.vasp.jobs.mpmorph for FastQuenchVaspMaker.
    """

    name: str = "MP Morph VASP MD Maker Fast Quench"
    convergence_md_maker: EquilibriumVolumeMaker = field(
        default_factory=lambda: EquilibriumVolumeMaker(md_maker=BaseMPMorphMDMaker())
    )
    production_md_maker: MDMaker = field(default_factory=BaseMPMorphMDMaker)
    quench_maker: BaseVaspMaker = field(default_factory=MPGGADoubleRelaxStaticMaker)


@dataclass
class BaseMPMorphVaspMDMaker(MPMorphMDMaker):
    """Base MPMorph flow for amorphous solid equilibration using VASP.

    This flow uses NVT molecular dynamics to:
    (1 - optional) Determine the equilibrium volume of an amorphous
        structure via EOS fit.
    (2 - optional) Quench the equilibrium volume structure from a higher
        temperature down to a lower desired "production" temperature.
    (3) Run a production, longer-time MD run in NVT.
        The production run can be broken up into smaller steps to
        ensure the simulation does not hit wall time limits.

    Check atomate2.common.flows.mpmorph for MPMorphMDMaker

    Parameters
    ----------
    name : str
        Name of the flows produced by this maker.
    temperature : float = 300
        Temperature of the equilibrium volume search and production run in Kelvin,
        default 300K
    end_temp : float = 300
        End temperature of the equilibrium volume search and production run in Kelvin,
        default 300K.
        Use only for lowering temperarture for production run
    md_maker : BaseMPMorphMDMaker
        MDMaker or MultiMDMaker to generate the molecular dynamics jobs specifically for MPMorph AIMD;
        inherits from MDMaker (VASP)
    steps_convergence: int | None = None
        Defaults to 5000 steps unless specified
    steps_single_production_run: int | None = 5000
        Number of steps for a single production run; default 5000 steps.
        If set and steps_total_production > steps_single_production_run,
        multiple production runs (MultiMDMaker) will be generated.
    steps_total_production: int = 10000
        Total number of steps for the production run(s); default 10000 steps
    convergence_md_maker : EquilibrateVolumeMaker
        MDMaker to generate the equilibrium volumer searcher;
        inherits from EquilibriumVolumeMaker and MDMaker (VASP)
    quench_maker :  SlowQuenchMaker or FastQuenchMaker or None
        SlowQuenchMaker - MDMaker that quenches structure from high to low temperature
        FastQuenchMaker - DoubleRelaxMaker + Static that "quenches" structure at 0K
    production_md_maker : BaseMPMorphMDMaker
        MDMaker to generate the production run(s);
        inherits from MDMaker (VASP) or MultiMDMaker
    """

    name: str = "MP Morph VASP Skeleton MD Maker"
    temperature: float = 300
    end_temp: float = 300
    steps_convergence: int | None = None
    steps_single_production_run: int | None = 5000
    steps_total_production: int = 10000

    md_maker: MDMaker | MultiMDMaker = field(default_factory=BaseMPMorphMDMaker)
    convergence_md_maker: EquilibriumVolumeMaker | None = None
    production_md_maker: MDMaker | MultiMDMaker = field(
        default_factory=BaseMPMorphMDMaker
    )

    quench_maker: FastQuenchVaspMaker | SlowQuenchVaspMaker | None = None

    def _post_init_update(self) -> None:
        """Ensure that VASP input sets correctly set temperature."""
        # TODO: check if this properly updates INCAR for all MD runs
        if self.steps_convergence is None:
            # Equilibrium volume search is only at single temperature
            # (temperature sweep not allowed)
            self.md_maker = update_user_incar_settings(
                flow=self.md_maker,
                incar_updates={
                    "TEBEG": self.temperature,
                    "TEEND": self.temperature,
                },
            )
        elif (
            self.steps_convergence is not None
        ):  # TODO: make this elif statement more efficient
            self.md_maker = update_user_incar_settings(
                flow=self.md_maker,
                incar_updates={
                    "TEBEG": self.temperature,
                    "TEEND": self.end_temp,
                    "NSW": self.steps_convergence,
                },
            )
        if self.convergence_md_maker is None:
            self.convergence_md_maker = EquilibriumVolumeMaker(
                name="MP Morph VASP Equilibrium Volume Maker", md_maker=self.md_maker
            )

        if self.steps_single_production_run is None:
            self.steps_single_production_run = self.steps_total_production

        self.production_md_maker = update_user_incar_settings(
            flow=self.production_md_maker,
            incar_updates={
                "TEBEG": self.temperature,
                "TEEND": self.end_temp,
                "NSW": self.steps_single_production_run,
=======
                "NSW": n_steps_production
>>>>>>> cb0b4aa4
            },
        )
        production_md_maker.name = "Production MPMorph VASP MD Maker"

        if n_production_runs > 1:
            production_md_maker = Response(
                replace=MultiMDMaker(
                    md_makers=[production_md_maker for _ in range(n_production_runs)]
                )
            )

        return cls(
            name="MP Morph VASP MD Maker",
            convergence_md_maker=convergence_md_maker,
            production_md_maker=production_md_maker,
        )

@dataclass
<<<<<<< HEAD
class OldMPMorphVaspMDMaker(BaseMPMorphVaspMDMaker):
=======
class MPMorphVaspMDMaker(VaspMPMorphMDMaker):
>>>>>>> cb0b4aa4
    """VASP MPMorph flow for volume equilibration and single production run.

    Calculates the equilibrium volume of a structure at a given temperature.
    A convergence fitting for the volume and finally a production run
    at a given temperature.

    Check atomate2.common.flows.mpmorph for MPMorphMDMaker

    Parameters
    ----------
    name : str
        Name of the flows produced by this maker.
    temperature : float = 300
        Temperature of the equilibrium volume search and production run in Kelvin,
        default 300K
    end_temp : float = 300
        End temperature of the equilibrium volume search and production run in Kelvin,
        default 300K.
        Use only for lowering temperarture for production run.
    md_maker : BaseMPMorphMDMaker
        MDMaker to generate the molecular dynamics jobs specifically for MPMorph AIMD;
        inherits from MDMaker (VASP)
    steps_convergence: int | None = None
        Defaults to 5000 steps unless specified
    steps_single_production_run: int | None = None
        This maker only generates a single production run;
        check base or MPMorphVASPMultiMDMaker for multiple production runs
    steps_total_production: int = 10000
        Total number of steps for the production run(s); default 10000 steps
    production_md_maker : BaseMPMorphMDMaker
        MDMaker to generate the production run(s);
        inherits from MDMaker (VASP) or MultiMDMaker
    """

    name: str = "MP Morph VASP MD Maker"
    temperature: float = 300
    end_temp: float = 300
    steps_convergence: int | None = None
    steps_single_production_run: int | None = None
    steps_total_production: int = 10000

    md_maker: MDMaker = field(default_factory=BaseMPMorphMDMaker)
    production_md_maker: MDMaker = field(default_factory=BaseMPMorphMDMaker)


@dataclass
<<<<<<< HEAD
class OldMPMorphVaspMultiMDMaker(BaseMPMorphVaspMDMaker):
=======
class MPMorphVaspMultiMDMaker(VaspMPMorphMDMaker):
>>>>>>> cb0b4aa4
    """VASP MPMorph flow for volume equilibration and multiple production runs.

    Calculates the equilibrium volume of a structure at a given temperature.
    A convergence fitting for the volume and finally a production run
    at a given temperature.

    Check atomate2.common.flows.mpmorph for MPMorphMDMaker

    Parameters
    ----------
    name : str
        Name of the flows produced by this maker.
    temperature : float = 300
        Temperature of the equilibrium volume search and production run in Kelvin,
        default 300K
    end_temp : float = 300
        End temperature of the equilibrium volume search and production run in Kelvin,
        default 300K. Use only for lowering temperarture for production run.
    md_maker : BaseMPMorphMDMaker
        MDMaker to generate the molecular dynamics jobs specifically for MPMorph AIMD;
        inherits from MDMaker (VASP)
    steps_convergence: int | None = None
        Defaults to 5000 steps unless specified
    steps_single_production_run: int | None = 5000
        Number of steps for a single production run; default 5000 steps.
        If set and steps_total_production > steps_single_production_run,
        multiple production runs (MultiMDMaker) will be generated.
    steps_total_production: int = 10000
        Total number of steps for the production run(s);
        default 10000 steps (in this default 10000/5000 = 2 individual production runs).
    production_md_maker : BaseMPMorphMDMaker
        MDMaker to generate the production run(s);
        inherits from MDMaker (VASP) or MultiMDMaker
    """

    name: str = "MP Morph VASP Multi MD Maker"
    temperature: float = 300
    end_temp: float = 300
    steps_convergence: int | None = None
    steps_single_production_run: int | None = 5000
    steps_total_production: int = 10000

    md_maker: MDMaker = field(default_factory=BaseMPMorphMDMaker)
    production_md_maker: MDMaker = field(default_factory=BaseMPMorphMDMaker)
    # TODO: change this into:
    # production_md_maker: MultiMDMaker = field(
    #   default_factory= lambda: MultiMDMaker(
    #       md_makers=[
    #           BaseMPMorphMDMaker for _ in range(
    #               steps_total_production/steps_single_production_run
    #           )
    #       ]
    #   )
    # )


@dataclass
<<<<<<< HEAD
class OldMPMorphVaspMDSlowQuenchMaker(BaseMPMorphVaspMDMaker):
=======
class MPMorphVaspMDSlowQuenchMaker(VaspMPMorphMDMaker):
>>>>>>> cb0b4aa4
    """VASP MPMorph flow plus slow quench.

    Calculates the equilibrium volume of a structure at a given temperature.
    A convergence fitting for the volume and finally a production run
    at a given temperature.

    Check atomate2.common.flows.mpmorph for MPMorphMDMaker

    Parameters
    ----------
    name : str
        Name of the flows produced by this maker.
    temperature : float = 300
        Temperature of the equilibrium volume search and production run in Kelvin,
        default 300K
    end_temp : float = 300
        End temperature of the equilibrium volume search and production run in Kelvin,
        default 300K. Use only for lowering temperarture for production run.
    md_maker : BaseMPMorphMDMaker
        MDMaker to generate the molecular dynamics jobs specifically for MPMorph AIMD;
        inherits from MDMaker (VASP)
    steps_convergence: int | None = None
        Defaults to 5000 steps unless specified
    steps_single_production_run: int | None = 5000
        Number of steps for a single production run; default 5000 steps.
        If set and steps_total_production > steps_single_production_run,
        multiple production runs (MultiMDMaker) will be generated.
    steps_total_production: int = 10000
        Total number of steps for the production run(s);
        default 10000 steps (in this default 10000/5000 = 2individual production runs).
    production_md_maker : BaseMPMorphMDMaker
        MDMaker to generate the production run(s); inherits from MDMaker
        (VASP) or MultiMDMaker.
    quench_maker :  SlowQuenchVaspMaker
        SlowQuenchVaspMaker - MDMaker that quenches structure from high
        to low temperature in piece-wise AIMD runs.
        Check atomate2.vasp.jobs.mpmorph for SlowQuenchVaspMaker.
    """

    name: str = "MP Morph VASP MD Maker Slow Quench"
    temperature: float = 300
    end_temp: float = 300
    steps_convergence: int | None = None
    steps_single_production_run: int | None = None
    steps_total_production: int = 10000

    md_maker: MDMaker = field(default_factory=BaseMPMorphMDMaker)
    production_md_maker: MDMaker = field(default_factory=BaseMPMorphMDMaker)
    quench_maker: SlowQuenchVaspMaker = field(
        default_factory=lambda: SlowQuenchVaspMaker(
            BaseMPMorphMDMaker(name="Slow Quench VASP Maker"),
            quench_n_steps=1000,
            quench_temperature_step=500,
            quench_end_temperature=500,
            quench_start_temperature=3000,
        )
    )


@dataclass
<<<<<<< HEAD
class OldMPMorphVaspMDFastQuenchMaker(BaseMPMorphVaspMDMaker):
=======
class MPMorphVaspMDFastQuenchMaker(VaspMPMorphMDMaker):
>>>>>>> cb0b4aa4
    """
    VASP MPMorph flow including multiple production runs and slow quench.

    Calculates the equilibrium volume of a structure at a given temperature.
    A convergence fitting for the volume and finally a production run at a
    given temperature. Runs a "Fast Quench" at 0K using a double relaxation
    plus static.

    Check atomate2.common.flows.mpmorph for MPMorphMDMaker

    Parameters
    ----------
    name : str
        Name of the flows produced by this maker.
    temperature : float = 300
        Temperature of the equilibrium volume search and production run in Kelvin,
        default 300K
    end_temp : float = 300
        End temperature of the equilibrium volume search and production run in Kelvin,
        default 300K. Use only for lowering temperarture for production run.
    md_maker : BaseMPMorphMDMaker
        MDMaker to generate the molecular dynamics jobs specifically for MPMorph AIMD;
        inherits from MDMaker (VASP).
    steps_convergence: int | None = None
        Defaults to 5000 steps unless specified
    steps_single_production_run: int | None = 5000
        Number of steps for a single production run; default 5000 steps.
        If set and steps_total_production > steps_single_production_run,
        multiple production runs (MultiMDMaker) will be generated.
    steps_total_production: int = 10000
        Total number of steps for the production run(s);
        default 10000 steps (in this default 10000/5000 = 2
        individual production runs).
    production_md_maker : BaseMPMorphMDMaker
        MDMaker to generate the production run(s); inherits from
        MDMaker (VASP) or MultiMDMaker.
    quench_maker :  FastQuenchVaspMaker
        FastQuenchVaspMaker - MDMaker that quenches structure from
        high temperature to 0K.
        Check atomate2.vasp.jobs.mpmorph for FastQuenchVaspMaker.
    """

    name: str = "MP Morph VASP MD Maker Fast Quench"
    temperature: float = 300
    end_temp: float = 300
    steps_convergence: int | None = None
    steps_single_production_run: int | None = None
    steps_total_production: int = 10000

    md_maker: MDMaker = field(default_factory=BaseMPMorphMDMaker)
    production_md_maker: MDMaker = field(default_factory=BaseMPMorphMDMaker)
    quench_maker: BaseVaspMaker = field(default_factory=MPGGADoubleRelaxStaticMaker)


# TODO: Below is first version of MPMorphVaspMDMaker;
# remove once all other MPMorphVaspMDMaker are updated and tested
@dataclass
class MPMorphVaspOldMDMaker(MPMorphMDMaker):
    """
    Skeleton VASP MPMorph flow for volume equilibration, quench, and production runs.

    Calculates the equilibrium volume of a structure at a given temperature.
    A convergence fitting (optional) for the volume followed by quench (optional)
    from high temperature to low temperature
    and finally a production run(s) at a given temperature.
    Production run is broken up into multiple
    smaller steps to ensure simulation does not hit wall time limits.

    Check atomate2.common.flows.mpmorph for MPMorphMDMaker

    Parameters
    ----------
    name : str
        Name of the flows produced by this maker.
    temperature : float = 300
        Temperature of the equilibrium volume search and production run in Kelvin,
        default 300K
    end_temp : float = 300
        End temperature of the equilibrium volume search and production run in Kelvin,
        default 300K. Use only for lowering temperarture for production run.
    md_maker : BaseMPMorphMDMaker
        MDMaker to generate the molecular dynamics jobs specifically for MPMorph AIMD;
        inherits from MDMaker (VASP)
    steps_convergence: int | None = None
        Defaults to 5000 steps unless specified
    steps_single_production_run: int | None = 5000
        Number of steps for a single production run; default 5000 steps.
        If set and steps_total_production > steps_single_production_run,
        multiple production runs (MultiMDMaker) will be generated
    steps_total_production: int = 10000
        Total number of steps for the production run(s); default 10000 steps
    quench_tempature_setup: dict = None
        Only needed for SlowQuenchMaker.
        Setup for slow quenching the structure from high to low temperature.
        Example:
        quench_tempature_setup ={
            "start_temp": 3000, # Starting temperature for quench
            "end_temp": 500, # Ending temperature for quench
            "temp_step": 500, # Temperature step for quench
            "n_steps": 1000, # Number of steps for quench
        }
    convergence_md_maker : EquilibrateVolumeMaker
        MDMaker to generate the equilibrium volumer searcher;
        inherits from EquilibriumVolumeMaker and MDMaker (VASP).
    production_md_maker : BaseMPMorphMDMaker
        MDMaker to generate the production run(s); inherits from
        MDMaker (VASP) or MultiMDMaker/
    quench_maker :  SlowQuenchMaker or FastQuenchMaker or None
        SlowQuenchMaker - MDMaker that quenches structure from high to low temperature.
        FastQuenchMaker - DoubleRelaxMaker + Static that "quenches" structure at 0K.
    """

    name: str = "MP Morph VASP Skeleton MD Maker"
    temperature: float = 300
    end_temp: float = 300
    steps_convergence: int | None = None
    steps_single_production_run: int | None = 5000
    steps_total_production: int = 10000

    quench_tempature_setup: dict | None = None

    md_maker: MDMaker | None = field(default_factory=BaseMPMorphMDMaker)
    convergence_md_maker: EquilibriumVolumeMaker | None = None
    production_md_maker: MDMaker = field(default_factory=BaseMPMorphMDMaker)

    quench_maker: FastQuenchVaspMaker | SlowQuenchVaspMaker | None = None

    def make(self, structure: Structure, prev_dir: str | Path | None = None) -> Flow:
        """Run a VASP Skeleton VASP MPMorph flow."""
        # TODO: check if this properly updates INCAR for all MD runs
        if self.steps_convergence is None:
            # Equilibrium volume search is only at single temperature
            # (temperature sweep not allowed)
            self.md_maker = update_user_incar_settings(
                flow=self.md_maker,
                incar_updates={
                    "TEBEG": self.temperature,
                    "TEEND": self.temperature,
                },
            )
        elif (
            self.steps_convergence is not None
        ):  # TODO: make this elif statement more efficient
            self.md_maker = update_user_incar_settings(
                flow=self.md_maker,
                incar_updates={
                    "TEBEG": self.temperature,
                    "TEEND": self.end_temp,
                    "NSW": self.steps_convergence,
                },
            )
        self.convergence_md_maker = EquilibriumVolumeMaker(
            name="MP Morph VASP Equilibrium Volume Maker", md_maker=self.md_maker
        )

        if self.steps_single_production_run is None:
            self.steps_single_production_run = self.steps_total_production

        self.production_md_maker = update_user_incar_settings(
            flow=self.production_md_maker,
            incar_updates={
                "TEBEG": self.temperature,
                "TEEND": self.end_temp,
                "NSW": self.steps_single_production_run,
            },
        )

        if self.steps_total_production > self.steps_single_production_run:
            n_prod_md_steps = math.ceil(
                self.steps_total_production / self.steps_single_production_run
            )
            self.production_md_maker = Response(
                replace=MultiMDMaker(
                    md_makers=[self.production_md_maker for _ in range(n_prod_md_steps)]
                )
            )

        if self.quench_maker is not None:
            if isinstance(self.quench_maker, SlowQuenchMaker):
                self.quench_maker = SlowQuenchMaker(
                    md_maker=self.md_maker,
                    quench_tempature_setup=self.quench_tempature_setup,
                )
            elif isinstance(self.quench_maker, FastQuenchMaker):
                self.quench_maker = FastQuenchMaker(
                    relax_maker=MPPreRelaxMaker,
                    relax_maker2=MPMetaGGARelaxMaker(
                        copy_vasp_kwargs={
                            "additional_vasp_files": ("WAVECAR", "CHGCAR")
                        }
                    ),
                    static_maker=MPMetaGGAStaticMaker(
                        copy_vasp_kwargs={
                            "additional_vasp_files": ("WAVECAR", "CHGCAR")
                        }
                    ),
                )

        return super().make(structure=structure, prev_dir=prev_dir)<|MERGE_RESOLUTION|>--- conflicted
+++ resolved
@@ -37,11 +37,8 @@
 
 if TYPE_CHECKING:
     from pathlib import Path
-<<<<<<< HEAD
-=======
     from typing import Any
     from typing_extensions import Self
->>>>>>> cb0b4aa4
 
     from jobflow import Flow, Maker
     from pymatgen.core import Structure
@@ -50,11 +47,7 @@
 
 
 @dataclass
-<<<<<<< HEAD
 class MPMorphVaspMDMaker(MPMorphMDMaker):
-=======
-class VaspMPMorphMDMaker(MPMorphMDMaker):
->>>>>>> cb0b4aa4
     """Base MPMorph flow for amorphous solid equilibration using VASP.
 
     This flow uses NVT molecular dynamics to:
@@ -95,41 +88,15 @@
     def from_temperature_and_nsteps(
         cls,
         temperature: float,
-<<<<<<< HEAD
         n_steps_convergence: int,
         n_steps_production: int,
         end_temp: float | None = None,
-    ) -> MPMorphVaspMDMaker:
-        """Create a new instance of this class with a new temperature and number of steps.
-        Recommended for user friendly experience of using MPMorphMDMaker.
-
-        Parameters
-        ----------
-        temperature : float
-            Temperature of the equilibrium volume search and production run in Kelvin.
-        n_steps_convergence : int
-            Number of steps for the convergence fitting for the volume.
-        n_steps_production : int
-            Number of steps for the production run(s).
-        end_temp : float | None
-            End temperature of the equilibrium volume search and production run in Kelvin.
-            Use only for lowering temperarture for convergence AND production run. Default None.
-        """
-        if end_temp is None:
-            end_temp = temperature
-
-        base_md_maker = update_user_incar_settings(
-            flow=BaseMPMorphMDMaker(name="Convergence MPMorph VASP MD Maker"),
-=======
-        n_steps_convergence : int = 5000,
-        n_steps_production : int = 10000,
-        end_temp : float | None = None,
-        md_maker : Maker = BaseMPMorphMDMaker,
-        n_steps_per_production_run : int | None = None
+        md_maker: Maker = BaseMPMorphMDMaker,
+        n_steps_per_production_run: int | None = None,
     ) -> Self:
         """
         Create VASP MPMorph flow from a temperature and number of steps.
-        
+
         Parameters
         -----------
         temperature : float
@@ -152,14 +119,13 @@
 
         conv_md_maker = update_user_incar_settings(
             flow=md_maker,
->>>>>>> cb0b4aa4
             incar_updates={
                 "TEBEG": temperature,
                 "TEEND": temperature,
                 "NSW": n_steps_convergence,
             },
         )
-        conv_md_maker.name="Convergence MPMorph VASP MD Maker"
+        conv_md_maker.name = "Convergence MPMorph VASP MD Maker"
 
         convergence_md_maker = EquilibriumVolumeMaker(
             name="MP Morph VASP Equilibrium Volume Maker", md_maker=conv_md_maker
@@ -169,22 +135,22 @@
             n_steps_per_production_run = n_steps_production
             n_production_runs = 1
         else:
-            n_production_runs = math.ceil(n_steps_production/n_steps_production)
-        
+            n_production_runs = math.ceil(n_steps_production / n_steps_production)
+
         production_md_maker = update_user_incar_settings(
             flow=md_maker,
             incar_updates={
                 "TEBEG": temperature,
                 "TEEND": end_temp,
-<<<<<<< HEAD
                 "NSW": n_steps_production,
             },
         )
+        production_md_maker.name = "Production MPMorph VASP MD Maker"
 
         return cls(
             name="MP Morph VASP MD Maker",
-            convergence_md_maker=updated_convergence_md_maker,
-            production_md_maker=updated_production_md_maker,
+            convergence_md_maker=convergence_md_maker,
+            production_md_maker=production_md_maker,
         )
 
 
@@ -368,15 +334,14 @@
                 "TEBEG": self.temperature,
                 "TEEND": self.end_temp,
                 "NSW": self.steps_single_production_run,
-=======
-                "NSW": n_steps_production
->>>>>>> cb0b4aa4
             },
         )
-        production_md_maker.name = "Production MPMorph VASP MD Maker"
-
-        if n_production_runs > 1:
-            production_md_maker = Response(
+
+        if self.steps_total_production > self.steps_single_production_run:
+            n_prod_md_steps = math.ceil(
+                self.steps_total_production / self.steps_single_production_run
+            )
+            self.production_md_maker = Response(
                 replace=MultiMDMaker(
                     md_makers=[production_md_maker for _ in range(n_production_runs)]
                 )
@@ -388,12 +353,9 @@
             production_md_maker=production_md_maker,
         )
 
-@dataclass
-<<<<<<< HEAD
+
+@dataclass
 class OldMPMorphVaspMDMaker(BaseMPMorphVaspMDMaker):
-=======
-class MPMorphVaspMDMaker(VaspMPMorphMDMaker):
->>>>>>> cb0b4aa4
     """VASP MPMorph flow for volume equilibration and single production run.
 
     Calculates the equilibrium volume of a structure at a given temperature.
@@ -440,11 +402,7 @@
 
 
 @dataclass
-<<<<<<< HEAD
 class OldMPMorphVaspMultiMDMaker(BaseMPMorphVaspMDMaker):
-=======
-class MPMorphVaspMultiMDMaker(VaspMPMorphMDMaker):
->>>>>>> cb0b4aa4
     """VASP MPMorph flow for volume equilibration and multiple production runs.
 
     Calculates the equilibrium volume of a structure at a given temperature.
@@ -502,11 +460,7 @@
 
 
 @dataclass
-<<<<<<< HEAD
 class OldMPMorphVaspMDSlowQuenchMaker(BaseMPMorphVaspMDMaker):
-=======
-class MPMorphVaspMDSlowQuenchMaker(VaspMPMorphMDMaker):
->>>>>>> cb0b4aa4
     """VASP MPMorph flow plus slow quench.
 
     Calculates the equilibrium volume of a structure at a given temperature.
@@ -567,11 +521,7 @@
 
 
 @dataclass
-<<<<<<< HEAD
 class OldMPMorphVaspMDFastQuenchMaker(BaseMPMorphVaspMDMaker):
-=======
-class MPMorphVaspMDFastQuenchMaker(VaspMPMorphMDMaker):
->>>>>>> cb0b4aa4
     """
     VASP MPMorph flow including multiple production runs and slow quench.
 
